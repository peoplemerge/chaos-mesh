// Copyright 2020 Chaos Mesh Authors.
//
// Licensed under the Apache License, Version 2.0 (the "License");
// you may not use this file except in compliance with the License.
// You may obtain a copy of the License at
//
//     http://www.apache.org/licenses/LICENSE-2.0
//
// Unless required by applicable law or agreed to in writing, software
// distributed under the License is distributed on an "AS IS" BASIS,
// See the License for the specific language governing permissions and
// limitations under the License.

package event

import (
	"context"
	"fmt"
	"strconv"
	"strings"
	"time"

	"github.com/jinzhu/gorm"

	"github.com/chaos-mesh/chaos-mesh/pkg/core"
	"github.com/chaos-mesh/chaos-mesh/pkg/store/dbstore"

	ctrl "sigs.k8s.io/controller-runtime"
)

var log = ctrl.Log.WithName("store/event")

// NewStore return a new EventStore.
func NewStore(db *dbstore.DB) core.EventStore {
	db.AutoMigrate(&core.Event{})

	es := &eventStore{db}
	return es
}

type eventStore struct {
	db *dbstore.DB
}

func min(x, y int) int {
	if x > y {
		return y
	}
	return x
}

// List returns the list of events
func (e *eventStore) List(_ context.Context) ([]*core.Event, error) {
	var resList []core.Event
	eventList := make([]*core.Event, 0)

	if err := e.db.Find(&resList).Error; err != nil && !gorm.IsRecordNotFoundError(err) {
		return nil, err
	}

	for _, et := range resList {
		var event core.Event = et
		eventList = append(eventList, &event)
	}

	return eventList, nil
}

// ListByUID returns an event list by the uid of the experiment.
func (e *eventStore) ListByUID(_ context.Context, uid string) ([]*core.Event, error) {
	var resList []core.Event
	eventList := make([]*core.Event, 0)

	if err := e.db.Where(
		"experiment_id = ?", uid).
		Find(&resList).Error; err != nil && !gorm.IsRecordNotFoundError(err) {
		return nil, err
	}

	for _, et := range resList {
		var event core.Event = et
		eventList = append(eventList, &event)
	}

	return eventList, nil
}

<<<<<<< HEAD
// ListByUIDs returns an event list by the uids of the experiments.
func (e *eventStore) ListByUIDs(_ context.Context, uids []string) ([]*core.Event, error) {
=======
// ListByUID returns an event list by the uid of the experiment.
func (e *eventStore) ListByUIDs(_ context.Context, uids []string) ([]*core.Event, error) {
	var resList []core.Event
	eventList := make([]*core.Event, 0)

	if err := e.db.Table("events").Where(
		"experiment_id IN (?)", uids).
		Find(&resList).Error; err != nil && !gorm.IsRecordNotFoundError(err) {
		return nil, err
	}

	for _, et := range resList {
		pods, err := e.findPodRecordsByEventID(context.Background(), et.ID)
		if err != nil {
			return nil, err
		}
		var event core.Event = et
		event.Pods = pods
		eventList = append(eventList, &event)
	}

	return eventList, nil
}

// ListByExperiment returns an event list by the name and namespace of the experiment.
func (e *eventStore) ListByExperiment(_ context.Context, namespace string, experiment string) ([]*core.Event, error) {
>>>>>>> d419ffee
	var resList []core.Event
	eventList := make([]*core.Event, 0)

	if err := e.db.Table("events").Where(
		"experiment_id IN (?)", uids).
		Find(&resList).Error; err != nil && !gorm.IsRecordNotFoundError(err) {
		return nil, err
	}

	for _, et := range resList {
		var event core.Event = et
		eventList = append(eventList, &event)
	}

	return eventList, nil
}

// ListByExperiment returns an event list by the name and namespace of the experiment.
func (e *eventStore) ListByExperiment(_ context.Context, namespace string, experiment string, kind string) ([]*core.Event, error) {
	var resList []core.Event

	if err := e.db.Where(
		"namespace = ? and name = ? and kind = ?",
		namespace, experiment, kind).
		Find(&resList).Error; err != nil && !gorm.IsRecordNotFoundError(err) {
		return nil, err
	}

	eventList := make([]*core.Event, 0, len(resList))
	for _, et := range resList {
		var event core.Event = et
		eventList = append(eventList, &event)
	}

	return eventList, nil
}

// Find returns an event from the datastore by ID.
func (e *eventStore) Find(_ context.Context, id uint) (*core.Event, error) {
	et := new(core.Event)
	if err := e.db.Where(
		"id = ?", id).
		First(et).Error; err != nil {
		return nil, err
	}

	return et, nil
}

// Create persists a new event to the datastore.
func (e *eventStore) Create(_ context.Context, et *core.Event) error {
	return e.db.Create(et).Error
}

// ListByFilter returns an event list by experimentName, experimentNamespace, uid, kind, creatTime.
func (e *eventStore) ListByFilter(_ context.Context, filter core.Filter) ([]*core.Event, error) {
	var (
		resList []*core.Event
		err     error
		db      *dbstore.DB
		limit   int
	)

	if filter.LimitStr != "" {
		limit, err = strconv.Atoi(filter.LimitStr)
		if err != nil {
			return nil, fmt.Errorf("the format of the limitStr is wrong")
		}
	}
	if filter.CreateTimeStr != "" {
		_, err = time.Parse(time.RFC3339, strings.Replace(filter.CreateTimeStr, " ", "+", -1))
		if err != nil {
			return nil, fmt.Errorf("the format of the createTime is wrong")
		}
	}

	query, args := constructQueryArgs(filter.ExperimentName, filter.ExperimentNamespace, filter.UID, filter.Kind, filter.CreateTimeStr)
	// List all events
	if len(args) == 0 {
		db = e.db
	} else {
		db = &dbstore.DB{DB: e.db.Where(query, args...)}
	}
	if filter.LimitStr != "" {
		db = &dbstore.DB{DB: db.Order("created_at desc").Limit(limit)}
	}
	if err := db.Find(&resList).Error; err != nil &&
		!gorm.IsRecordNotFoundError(err) {
		return resList, err
	}

	return resList, err
}

// DeleteByCreateTime deletes events whose time difference is greater than the given time from CreateTime.
func (e *eventStore) DeleteByCreateTime(_ context.Context, ttl time.Duration) error {
	eventList, err := e.List(context.Background())
	if err != nil {
		return err
	}
	nowTime := time.Now()
	for _, et := range eventList {
		if et.CreatedAt.Add(ttl).Before(nowTime) {
			if err := e.db.Model(core.Event{}).Unscoped().Delete(*et).Error; err != nil {
				return err
			}
		}
	}
	return nil
}

// DeleteByUID deletes events by the uid of the experiment.
func (e *eventStore) DeleteByUID(_ context.Context, uid string) error {
	_, err := e.ListByUID(context.Background(), uid)
	if err != nil {
		return err
	}
	return e.db.Where("experiment_id = ?", uid).Unscoped().
		Delete(core.Event{}).Error
}

// DeleteByUIDs deletes events by the uid list of the experiment.
func (e *eventStore) DeleteByUIDs(_ context.Context, uids []string) error {
<<<<<<< HEAD
	return e.db.Where("experiment_id IN (?)", uids).Unscoped().Delete(core.Event{}).Error
=======
	eventList, err := e.ListByUIDs(context.Background(), uids)
	if err != nil {
		return err
	}
	eventIDList := make([]uint, len(eventList))
	for _, et := range eventList {
		eventIDList = append(eventIDList, et.ID)
	}
	splitNum := len(eventIDList)/100 + 1
	splitEventIDList := splitArray(eventIDList, splitNum)

	for _, etList := range splitEventIDList {
		if err = e.db.Model(core.PodRecord{}).Where("event_id IN (?)", etList).Unscoped().Delete(core.PodRecord{}).Error; err != nil {
			return err
		}
	}
	return e.db.Where("experiment_id IN (?)", uids).Unscoped().Delete(core.Event{}).Error
}

func (e *eventStore) getUID(_ context.Context, ns, name string) (string, error) {
	events := make([]*core.Event, 0)

	if err := e.db.Where(
		&core.Event{Experiment: name, Namespace: ns}).
		Find(&events).Error; err != nil {
		return "", err
	}

	if len(events) == 0 {
		return "", fmt.Errorf("get UID failure, maybe name or namespace is wrong")
	}

	UID := events[0].ExperimentID
	st := events[0].StartTime

	for _, et := range events {
		if st.Before(*et.StartTime) {
			st = et.StartTime
			UID = et.ExperimentID
		}
	}
	return UID, nil
}

// UpdateIncompleteEvents updates the incomplete event by the namespace and name
func (e *eventStore) UpdateIncompleteEvents(_ context.Context, ns, name string) error {
	return e.db.Model(core.Event{}).
		Where(
			"namespace = ? and experiment = ? and finish_time IS NULL",
			ns, name).
		Update("finish_time", time.Now()).
		Error
>>>>>>> d419ffee
}

func constructQueryArgs(experimentName, experimentNamespace, uid, kind, createTime string) (string, []interface{}) {
	args := make([]interface{}, 0)
	query := ""
	if experimentName != "" {
		query += "name = ?"
		args = append(args, experimentName)
	}
	if experimentNamespace != "" {
		if len(args) > 0 {
			query += " AND namespace = ?"
		} else {
			query += "namespace = ?"
		}
		args = append(args, experimentNamespace)
	}
	if uid != "" {
		if len(args) > 0 {
			query += " AND experiment_id = ?"
		} else {
			query += "experiment_id = ?"
		}
		args = append(args, uid)
	}
	if kind != "" {
		if len(args) > 0 {
			query += " AND kind = ?"
		} else {
			query += "kind = ?"
		}
		args = append(args, kind)
	}
	if createTime != "" {
		if len(args) > 0 {
			query += " AND created_at >= ?"
		} else {
			query += "created_at >= ?"
		}
		args = append(args, strings.Replace(createTime, "T", " ", -1))
	}

	return query, args
}

func splitArray(arr []uint, num int) [][]uint {
	max := int(len(arr))
	if max < num {
		return nil
	}
	var segments = make([][]uint, 0)
	quantity := max / num
	end := int(0)
	for i := int(1); i <= num; i++ {
		point := i * quantity
		if i != num {
			segments = append(segments, arr[i-1+end:point])
		} else {
			segments = append(segments, arr[i-1+end:])
		}
		end = point - i
	}
	return segments
}<|MERGE_RESOLUTION|>--- conflicted
+++ resolved
@@ -85,37 +85,8 @@
 	return eventList, nil
 }
 
-<<<<<<< HEAD
 // ListByUIDs returns an event list by the uids of the experiments.
 func (e *eventStore) ListByUIDs(_ context.Context, uids []string) ([]*core.Event, error) {
-=======
-// ListByUID returns an event list by the uid of the experiment.
-func (e *eventStore) ListByUIDs(_ context.Context, uids []string) ([]*core.Event, error) {
-	var resList []core.Event
-	eventList := make([]*core.Event, 0)
-
-	if err := e.db.Table("events").Where(
-		"experiment_id IN (?)", uids).
-		Find(&resList).Error; err != nil && !gorm.IsRecordNotFoundError(err) {
-		return nil, err
-	}
-
-	for _, et := range resList {
-		pods, err := e.findPodRecordsByEventID(context.Background(), et.ID)
-		if err != nil {
-			return nil, err
-		}
-		var event core.Event = et
-		event.Pods = pods
-		eventList = append(eventList, &event)
-	}
-
-	return eventList, nil
-}
-
-// ListByExperiment returns an event list by the name and namespace of the experiment.
-func (e *eventStore) ListByExperiment(_ context.Context, namespace string, experiment string) ([]*core.Event, error) {
->>>>>>> d419ffee
 	var resList []core.Event
 	eventList := make([]*core.Event, 0)
 
@@ -239,62 +210,7 @@
 
 // DeleteByUIDs deletes events by the uid list of the experiment.
 func (e *eventStore) DeleteByUIDs(_ context.Context, uids []string) error {
-<<<<<<< HEAD
 	return e.db.Where("experiment_id IN (?)", uids).Unscoped().Delete(core.Event{}).Error
-=======
-	eventList, err := e.ListByUIDs(context.Background(), uids)
-	if err != nil {
-		return err
-	}
-	eventIDList := make([]uint, len(eventList))
-	for _, et := range eventList {
-		eventIDList = append(eventIDList, et.ID)
-	}
-	splitNum := len(eventIDList)/100 + 1
-	splitEventIDList := splitArray(eventIDList, splitNum)
-
-	for _, etList := range splitEventIDList {
-		if err = e.db.Model(core.PodRecord{}).Where("event_id IN (?)", etList).Unscoped().Delete(core.PodRecord{}).Error; err != nil {
-			return err
-		}
-	}
-	return e.db.Where("experiment_id IN (?)", uids).Unscoped().Delete(core.Event{}).Error
-}
-
-func (e *eventStore) getUID(_ context.Context, ns, name string) (string, error) {
-	events := make([]*core.Event, 0)
-
-	if err := e.db.Where(
-		&core.Event{Experiment: name, Namespace: ns}).
-		Find(&events).Error; err != nil {
-		return "", err
-	}
-
-	if len(events) == 0 {
-		return "", fmt.Errorf("get UID failure, maybe name or namespace is wrong")
-	}
-
-	UID := events[0].ExperimentID
-	st := events[0].StartTime
-
-	for _, et := range events {
-		if st.Before(*et.StartTime) {
-			st = et.StartTime
-			UID = et.ExperimentID
-		}
-	}
-	return UID, nil
-}
-
-// UpdateIncompleteEvents updates the incomplete event by the namespace and name
-func (e *eventStore) UpdateIncompleteEvents(_ context.Context, ns, name string) error {
-	return e.db.Model(core.Event{}).
-		Where(
-			"namespace = ? and experiment = ? and finish_time IS NULL",
-			ns, name).
-		Update("finish_time", time.Now()).
-		Error
->>>>>>> d419ffee
 }
 
 func constructQueryArgs(experimentName, experimentNamespace, uid, kind, createTime string) (string, []interface{}) {
